import dockerfile
import os
import unittest
from abc import ABCMeta
from tempfile import mkdtemp, NamedTemporaryFile
from typing import List, Dict, Optional, Tuple, Iterable

import docker
import shutil
import yaml
from consul import Consul
from docker.errors import ImageNotFound, NullResource, NotFound
from useintest.modules.consul import ConsulServiceController, ConsulDockerisedService
from useintest.services.builders import DockerisedServiceControllerTypeBuilder
from useintest.services.models import DockerisedService

from thriftybuilder.build_configurations import DockerBuildConfiguration
from thriftybuilder.configuration import ConfigurationJSONEncoder, Configuration

DOCKERFILE_PATH = "Dockerfile"
FROM_DOCKER_COMMAND = "FROM"
RUN_DOCKER_COMMAND = "RUN"
ADD_DOCKER_COMMAND = "ADD"
COPY_DOCKER_COMMAND = "COPY"

_RANDOM_NAME = object()

# To avoid a nasty circular dependency, DO NOT move this import up
from thriftybuilder.tests._examples import name_generator, EXAMPLE_FROM_IMAGE_NAME


def create_docker_setup(
        *, commands: Iterable[str]=None, context_files: Dict[str, Optional[str]]=None,
<<<<<<< HEAD
        image_name: str=_RANDOM_NAME, tags: List[str]=None, from_image_name: str=EXAMPLE_FROM_IMAGE_NAME) \
        -> Tuple[str, DockerBuildConfiguration]:
=======
        image_name: str=_RANDOM_NAME, tags: List[str]=None, always_upload: bool=False,
        from_image_name: str=EXAMPLE_FROM_IMAGE_NAME) -> Tuple[str, DockerBuildConfiguration]:
>>>>>>> eb3bcef0
    """
    Creates a Docker setup.
    :param commands: commands to put in the Dockerfile. If `None` and `from_image_name` is set, FROM will be set
    :param context_files: dictionary where the key is the name of the context file and the value is its content
    :param image_name: name of the image to setup a build configuration for
    :param tags: list of strings to tag the built image with
    :param from_image_name: the image that the setup one is based off (FROM added to commands if not `None`)
    :return: tuple where the first element is the directory that acts as the context and the second is the associated
    build configuration
    """
    if from_image_name is not None:
        from_command = f"{FROM_DOCKER_COMMAND} {from_image_name}"
        if commands is None:
            commands = (from_command, )
        else:
            commands = (from_command, *commands)
    parsed_commands = dockerfile.parse_string("\n".join(commands))
    if len([command.cmd for command in parsed_commands if command.cmd.lower() == FROM_DOCKER_COMMAND.lower()]) != 1:
        raise ValueError(f"Exactly one \"{FROM_DOCKER_COMMAND}\" command is expected: {commands}")

    context_files = context_files if context_files is not None else {}
    image_name = image_name if image_name != _RANDOM_NAME else f"{name_generator()}"
    temp_directory = mkdtemp()

    dockerfile_location = os.path.join(temp_directory, DOCKERFILE_PATH)
    with open(dockerfile_location, "w") as file:
        for command in commands:
            file.write(f"{command}\n")

    for location, value in context_files.items():
        absolute_location = os.path.join(temp_directory, location)
        os.makedirs(os.path.dirname(absolute_location), exist_ok=True)
        with open(absolute_location, "w") as file:
            if value is None:
                value = ""
            file.write(value)

<<<<<<< HEAD
    return temp_directory, DockerBuildConfiguration(image_name, dockerfile_location, tags=tags)

=======
    return temp_directory, DockerBuildConfiguration(image_name, dockerfile_location, tags=tags, always_upload=always_upload)
>>>>>>> eb3bcef0

class TestWithDockerBuildConfiguration(unittest.TestCase, metaclass=ABCMeta):
    """
    Superclass for a test case that uses Docker build configurations.
    """
    def setUp(self):
        super().setUp()
        self.docker_client = docker.from_env()
        self._setup_locations: List[str] = []
        self.images_to_delete: List[str] = []

    def tearDown(self):
        super().tearDown()
        for location in self._setup_locations:
            shutil.rmtree(location)
        docker_client = docker.from_env()

        # Nasty OO to avoid multiple-inheritance method invocation ordering problems
        if isinstance(self, TestWithDockerRegistry):
            additional: List[str] = []
            for identifier in self.images_to_delete:
                additional.append(f"{self.registry_location}/{identifier}")
            self.images_to_delete.extend(additional)

        for identifier in self.images_to_delete:
            try:
                docker_client.images.remove(identifier)
            except (ImageNotFound, NullResource):
                pass

        docker_client.close()
        self.docker_client.close()

    def create_docker_setup(self, **kwargs) -> Tuple[str, DockerBuildConfiguration]:
        """
        See `create_docker_setup`.
        """
        setup_location, build_configuration = create_docker_setup(**kwargs)
        self._setup_locations.append(setup_location)
        self.images_to_delete.append(build_configuration.identifier)
        return setup_location, build_configuration

    def create_dependent_docker_build_configurations(self, number: int) -> List[DockerBuildConfiguration]:
        configurations = []
        for i in range(number):
            image_name = name_generator(f"{i}-")
            from_image_name = EXAMPLE_FROM_IMAGE_NAME if i == 0 else configurations[i - 1].identifier
            _, configuration = self.create_docker_setup(image_name=image_name, from_image_name=from_image_name)
            configurations.append(configuration)

        return configurations


class TestWithConsulService(unittest.TestCase, metaclass=ABCMeta):
    """
    Base class for tests that use a Consul service.
    """
    @property
    def consul_service(self) -> ConsulDockerisedService:
        if self._consul_service is None:
            self._consul_service = self._consul_controller.start_service()
        return self._consul_service

    @property
    def consul_client(self) -> Consul:
        if self._consul_client is None:
            self._consul_client = self.consul_service.create_consul_client()
        return self._consul_client

    def setUp(self):
        self._consul_controller = ConsulServiceController()
        self._consul_service = None
        self._consul_client = None
        super().setUp()

    def tearDown(self):
        if self._consul_service is not None:
            self._consul_controller.stop_service(self._consul_service)


class TestWithDockerRegistry(unittest.TestCase, metaclass=ABCMeta):
    """
    Base class for tests that use a (local) Docker registry.
    """
    _RegistryServiceController = DockerisedServiceControllerTypeBuilder(
        repository="registry",
        tag="2",
        name="_RegistryServiceController",
        start_detector=lambda log_line: "listening on" in log_line,
        ports=[5000]).build()

    @property
    def registry_location(self) -> str:
        return f"{self._registry_service.host}:{self._registry_service.port}"

    @property
    def _registry_service(self) -> DockerisedService:
        if self._docker_registry_service is None:
            self._docker_registry_service = self._registry_controller.start_service()
        return self._docker_registry_service

    def setUp(self):
        self._registry_controller = TestWithDockerRegistry._RegistryServiceController()
        self._docker_registry_service = None
        super().setUp()

    def tearDown(self):
        super().tearDown()
        if self._docker_registry_service is not None:
            self._registry_controller.stop_service(self._docker_registry_service)

    def is_uploaded(self, configuration: DockerBuildConfiguration) -> bool:
        # Note: change to context manager if `DockerClient` gets support for one in the future
        docker_client = docker.from_env()
<<<<<<< HEAD
        try:
            for check_tag in configuration.tags:
                try:
                    docker_client.images.pull(f"{self.registry_location}/{configuration.name}", tag=check_tag)
                except NotFound:
                    return False
            return True
        finally:
            docker_client.close()

=======
        if len(configuration.tags) == 0:
            return False
        is_uploaded = True
        for tag in configuration.tags:
            try:
                docker_client.images.pull(f"{self.registry_location}/{configuration.name}", tag=tag)
            except NotFound:
                is_uploaded = False
                break
        docker_client.close()
        return is_uploaded
>>>>>>> eb3bcef0


class TestWithConfiguration(unittest.TestCase, metaclass=ABCMeta):
    """
    Base class for tests that use a configuration.
    """
    def setUp(self):
        super().setUp()
        self._file_configuration_locations: List[str] = []

    def tearDown(self):
        super().tearDown()
        for location in self._file_configuration_locations:
            os.remove(location)

    def configuration_to_file(self, configuration: Configuration) -> str:
        """
        Writes the given configuration to a temp file.
        :param configuration: the configuration to write to file
        :return: location of the written file
        """
        temp_file = NamedTemporaryFile(delete=False)
        self._file_configuration_locations.append(temp_file.name)
        file_configuration_as_json = ConfigurationJSONEncoder().default(configuration)
        with open(temp_file.name, "w") as file:
            yaml.dump(file_configuration_as_json, file, default_style="\"")
        return temp_file.name<|MERGE_RESOLUTION|>--- conflicted
+++ resolved
@@ -31,13 +31,8 @@
 
 def create_docker_setup(
         *, commands: Iterable[str]=None, context_files: Dict[str, Optional[str]]=None,
-<<<<<<< HEAD
-        image_name: str=_RANDOM_NAME, tags: List[str]=None, from_image_name: str=EXAMPLE_FROM_IMAGE_NAME) \
-        -> Tuple[str, DockerBuildConfiguration]:
-=======
         image_name: str=_RANDOM_NAME, tags: List[str]=None, always_upload: bool=False,
         from_image_name: str=EXAMPLE_FROM_IMAGE_NAME) -> Tuple[str, DockerBuildConfiguration]:
->>>>>>> eb3bcef0
     """
     Creates a Docker setup.
     :param commands: commands to put in the Dockerfile. If `None` and `from_image_name` is set, FROM will be set
@@ -75,12 +70,7 @@
                 value = ""
             file.write(value)
 
-<<<<<<< HEAD
-    return temp_directory, DockerBuildConfiguration(image_name, dockerfile_location, tags=tags)
-
-=======
     return temp_directory, DockerBuildConfiguration(image_name, dockerfile_location, tags=tags, always_upload=always_upload)
->>>>>>> eb3bcef0
 
 class TestWithDockerBuildConfiguration(unittest.TestCase, metaclass=ABCMeta):
     """
@@ -194,32 +184,18 @@
 
     def is_uploaded(self, configuration: DockerBuildConfiguration) -> bool:
         # Note: change to context manager if `DockerClient` gets support for one in the future
+        if len(configuration.tags) == 0:
+            return False
         docker_client = docker.from_env()
-<<<<<<< HEAD
         try:
-            for check_tag in configuration.tags:
+            for tag in configuration.tags:
                 try:
-                    docker_client.images.pull(f"{self.registry_location}/{configuration.name}", tag=check_tag)
+                    docker_client.images.pull(f"{self.registry_location}/{configuration.name}", tag=tag)
                 except NotFound:
                     return False
             return True
         finally:
             docker_client.close()
-
-=======
-        if len(configuration.tags) == 0:
-            return False
-        is_uploaded = True
-        for tag in configuration.tags:
-            try:
-                docker_client.images.pull(f"{self.registry_location}/{configuration.name}", tag=tag)
-            except NotFound:
-                is_uploaded = False
-                break
-        docker_client.close()
-        return is_uploaded
->>>>>>> eb3bcef0
-
 
 class TestWithConfiguration(unittest.TestCase, metaclass=ABCMeta):
     """
